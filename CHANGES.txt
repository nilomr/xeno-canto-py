--- conflicted
+++ resolved
@@ -1,6 +1,2 @@
-<<<<<<< HEAD
 v1.0.0, March 12, 2019 -- Initial release.
-v1.0.1, March 13, 2019 -- Refactor to PEP8 standards, added comments.
-=======
-v1.0.0, March 12, 2019 -- Initial release.
->>>>>>> 42b3bf4f
+v1.0.1, March 13, 2019 -- Refactor to PEP8 standards, add comments.